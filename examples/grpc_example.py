import random
import time
from functools import wraps

import sys

sys.path.append(".")
from milvus import Milvus, IndexType, MetricType

_DIM = 512
<<<<<<< HEAD
nb = 100000  # number of vector dataset
nq = 2000  # number of query vector
=======
nb = 50000  # number of vector dataset
nq = 10  # number of query vector
>>>>>>> 7ccab4d3
table_name = 'examples_grpc001'
top_K = 10

server_config = {
    "host": 'localhost',
    "port": '19530',
}

milvus = Milvus()
milvus.connect()


def timer(func):
    @wraps(func)
    def inner(*args, **kwargs):
        t0 = time.time()
        result = func(*args, **kwargs)
        t1 = time.time()

        print("[{}] Cost {:.2f} s".format(func.__name__, t1 - t0))

        return result

    return inner


def random_vectors(num):
    # generate vectors randomly
    return [[random.random() for _ in range(_DIM)] for _ in range(num)]


def create_table():
    param = {
        'table_name': table_name,
        'dimension': _DIM
    }

    # if milvus.has_table(param['table_name']):
    #     milvus.delete_table(param['table_name'])
    #     time.sleep(2)

    print("Create table: {}".format(param))
    status = milvus.create_table(param)

    if status.OK():
        print("create table {} successfully!".format(table_name))
    else:
        print("create table {} failed: {}".format(table_name, status.message))


def delete_table():
    status = milvus.delete_table(table_name)
    if status.OK():
        print("table {} delete successfully!".format(table_name))
    else:
        print("table {} delete failed: {}".format(table_name, status.message))


def describe_table():
    """
    Get schema of table

    :return: None
    """
    status, schema = milvus.describe_table(table_name, timeout=1000)
    if status.OK():
        print('Describing table `{}` ... :\n'.format(table_name))
        print('    {}'.format(schema), end='\n\n')
    else:
        print("describe table failed: {}".format(status.message))


@timer
def insert_vectors(_vectors):
    """
    insert vectors to milvus server

    :param _vectors: list of vector to insert
    :return: None
    """
    print("Starting insert vectors ... ")

    status, ids = milvus.add_vectors(table_name=table_name, records=_vectors)

    if not status.OK():
        print("insert failed: {}".format(status.message))

    status, count = milvus.get_table_row_count(table_name)
    if status.OK():
        print("insert vectors into table `{}` successfully!".format(table_name))
    else:
        raise RuntimeError("Insert error")


@timer
def build_index():
    print("Start build index ...... ")

    status = milvus.build_index(table_name)

    if not status.OK():
        print("build index failed: {}".format(status.message))
    else:
        raise RuntimeError("Build index failed")


@timer
def search_vectors(_query_vectors):
    """
    search vectors and display results

    :param _query_vectors:
    :return: None
    """
    status, results = milvus.search_vectors(table_name=table_name, query_records=_query_vectors, top_k=top_K,
                                            nprobe=16)
    if not status.OK():
        print("search failed. {}".format(status))
        return status, None
    else:
        print('serach successfully!')
        return status, results


def create_add():
    vectors = random_vectors(nb)

    create_table()

    describe_table()

    insert_vectors(vectors)


def create_index():
    _index = {
        'index_type': IndexType.IVFLAT,
        'nlist': 4096,
        'metric_type': MetricType.L2
    }

    print("starting create index ... ")
    milvus.create_index(table_name, _index)
    time.sleep(2)


def search():
    query_vectors = random_vectors(nq)

    status, results = search_vectors(query_vectors)

    # print(results[0])
    # print(results[0][0])
    # print("[id:{}, distance:{}]".format(results[0][0].id, results[0][0].distance))

    result0 = results[0]
    out = result0[:-1]

    for result in results:
        print("--- {}".format(result[0]))


if __name__ == '__main__':
    for _ in range(1):
        # create_add()
        create_index()
        search()
        time.sleep(2)<|MERGE_RESOLUTION|>--- conflicted
+++ resolved
@@ -8,13 +8,8 @@
 from milvus import Milvus, IndexType, MetricType
 
 _DIM = 512
-<<<<<<< HEAD
 nb = 100000  # number of vector dataset
 nq = 2000  # number of query vector
-=======
-nb = 50000  # number of vector dataset
-nq = 10  # number of query vector
->>>>>>> 7ccab4d3
 table_name = 'examples_grpc001'
 top_K = 10
 
@@ -166,12 +161,13 @@
 
     status, results = search_vectors(query_vectors)
 
-    # print(results[0])
-    # print(results[0][0])
-    # print("[id:{}, distance:{}]".format(results[0][0].id, results[0][0].distance))
+    print(results[0])
+    print(results[0][0])
+    print("[id:{}, distance:{}]".format(results[0][0].id, results[0][0].distance))
 
     result0 = results[0]
     out = result0[:-1]
+    print(out)
 
     for result in results:
         print("--- {}".format(result[0]))
