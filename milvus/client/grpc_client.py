--- conflicted
+++ resolved
@@ -1,7 +1,9 @@
 from urllib.parse import urlparse
+import sys
 import logging
 import collections
 import uuid
+import os
 
 import grpc
 from grpc._cython import cygrpc
@@ -45,7 +47,8 @@
 class RequestIDClientInterceptor(grpc.UnaryUnaryClientInterceptor):
 
     def __generate_request_id(self):
-        return uuid.uuid1()
+        return str(uuid.uuid1()) + "-" + str(os.getpid())
+        # return uuid.uuid1() + sys.os.
 
     def intercept_unary_unary(self, continuation, client_call_details, request):
         rid = self.__generate_request_id()
@@ -759,11 +762,7 @@
             LOGGER.error(e)
             return Status(), []
 
-<<<<<<< HEAD
     def drop_partition(self, table_name, partition_tag):
-=======
-    def drop_partition(self, table_name, tag):
->>>>>>> 47d4b4a0
         if not self.connected():
             raise NotConnectError('Please connect to the server first')
 
